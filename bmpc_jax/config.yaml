--- conflicted
+++ resolved
@@ -52,10 +52,7 @@
   max_plan_std: 2
   temperature: 0.5
   policy_std_scale: 1
-<<<<<<< HEAD
-=======
   policy_std_bias: 0
->>>>>>> e6e79101
   # Optimization
   batch_size: 256
   discount: 0.99
@@ -68,6 +65,5 @@
 
 bmpc:
   reanalyze_interval: 10
-  policy_update_interval: 10
   reanalyze_batch_size: 20
   reanalyze_horizon: 3
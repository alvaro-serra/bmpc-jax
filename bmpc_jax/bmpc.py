--- conflicted
+++ resolved
@@ -33,10 +33,7 @@
   max_plan_std: float
   temperature: float
   policy_std_scale: float
-<<<<<<< HEAD
-=======
   policy_std_bias: float
->>>>>>> e6e79101
   # Optimization
   batch_size: int = struct.field(pytree_node=False)
   discount: float
@@ -61,10 +58,7 @@
              max_plan_std: float,
              temperature: float,
              policy_std_scale: float,
-<<<<<<< HEAD
-=======
              policy_std_bias: float,
->>>>>>> e6e79101
              # Optimization
              discount: float,
              batch_size: int,
@@ -87,10 +81,7 @@
                max_plan_std=max_plan_std,
                temperature=temperature,
                policy_std_scale=policy_std_scale,
-<<<<<<< HEAD
-=======
                policy_std_bias=policy_std_bias,
->>>>>>> e6e79101
                discount=discount,
                batch_size=batch_size,
                rho=rho,
@@ -176,10 +167,7 @@
                 z=z_t,
                 params=self.model.policy_model.params,
                 std_scale=self.policy_std_scale,
-<<<<<<< HEAD
-=======
                 std_bias=self.policy_std_bias,
->>>>>>> e6e79101
                 key=prior_noise_keys[t]
             )[0]
         )
@@ -225,13 +213,7 @@
       ).clip(-1, 1)
 
       # Compute elites
-<<<<<<< HEAD
-      values = self.estimate_value(
-          z=z_t, actions=actions, horizon=horizon, key=value_keys[i]
-      )
-=======
       values = self.estimate_value(z_t, actions, horizon, key=value_keys[i])
->>>>>>> e6e79101
       elite_values, elite_inds = jax.lax.top_k(values, self.num_elites)
       elite_actions = jnp.take_along_axis(
           actions, elite_inds[..., None, None], axis=-3
@@ -252,15 +234,9 @@
     if deterministic:  # Use best trajectory
       action_ind = jnp.argmax(elite_values, axis=-1)
     else:  # Sample from elites
-<<<<<<< HEAD
-      key, final_action_key = jax.random.split(key)
-      action_ind = jax.random.categorical(
-          final_action_key, logits=jnp.log(score), shape=batch_shape
-=======
       key, final_mean_key = jax.random.split(key)
       action_ind = jax.random.categorical(
           final_mean_key, logits=jnp.log(score), shape=batch_shape
->>>>>>> e6e79101
       )
     action = jnp.take_along_axis(
         elite_actions, action_ind[..., None, None, None], axis=-3
@@ -487,10 +463,7 @@
           z=z,
           params=self.model.policy_model.params,
           std_scale=self.policy_std_scale,
-<<<<<<< HEAD
-=======
           std_bias=self.policy_std_bias,
->>>>>>> e6e79101
           key=action_keys[t]
       )[0]
       reward, _ = self.model.reward(z, action, self.model.reward_model.params)

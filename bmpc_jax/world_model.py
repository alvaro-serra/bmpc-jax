--- conflicted
+++ resolved
@@ -1,10 +1,6 @@
 import copy
 from functools import partial
 from typing import *
-<<<<<<< HEAD
-=======
-
->>>>>>> e6e79101
 import flax.linen as nn
 import jax
 import jax.numpy as jnp
@@ -259,11 +255,7 @@
     if self.symlog_obs:
       obs = jax.tree.map(lambda x: symlog(x), obs)
     z = self.encoder.apply_fn({'params': params}, obs, rngs={'dropout': key})
-<<<<<<< HEAD
-    return simnorm(z, simplex_dim=self.simnorm_dim) 
-=======
     return simnorm(z, simplex_dim=self.simnorm_dim)
->>>>>>> e6e79101
 
   @jax.jit
   def next(self, z: jax.Array, a: jax.Array, params: Dict) -> jax.Array:
@@ -286,12 +278,8 @@
   def sample_actions(self,
                      z: jax.Array,
                      params: Dict,
-<<<<<<< HEAD
-                     std_scale: float = 1,
-=======
                      std_scale: float = 1.0,
                      std_bias: float = 0.0,
->>>>>>> e6e79101
                      *,
                      key: PRNGKeyArray
                      ) -> Tuple[jax.Array, ...]:
@@ -302,11 +290,7 @@
     mean = jnp.tanh(mean)
     log_std = MIN_LOG_STD + (MAX_LOG_STD - MIN_LOG_STD) * \
         0.5 * (jnp.tanh(log_std) + 1)
-<<<<<<< HEAD
-    std = std_scale * jnp.exp(log_std)
-=======
     std = std_scale * jnp.exp(log_std) + std_bias
->>>>>>> e6e79101
 
     # Sample action and compute logprobs
     dist = tfd.MultivariateNormalDiag(loc=mean, scale_diag=std)
